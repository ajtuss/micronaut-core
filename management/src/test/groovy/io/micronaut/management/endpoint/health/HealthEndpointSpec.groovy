/*
 * Copyright 2017-2019 original authors
 *
 * Licensed under the Apache License, Version 2.0 (the "License");
 * you may not use this file except in compliance with the License.
 * You may obtain a copy of the License at
 *
 * http://www.apache.org/licenses/LICENSE-2.0
 *
 * Unless required by applicable law or agreed to in writing, software
 * distributed under the License is distributed on an "AS IS" BASIS,
 * WITHOUT WARRANTIES OR CONDITIONS OF ANY KIND, either express or implied.
 * See the License for the specific language governing permissions and
 * limitations under the License.
 */
package io.micronaut.management.endpoint.health

import io.micronaut.context.ApplicationContext
import io.micronaut.context.annotation.Requires
import io.micronaut.core.annotation.NonNull
import io.micronaut.core.convert.ArgumentConversionContext
import io.micronaut.core.type.Argument
import io.micronaut.health.HealthStatus
import io.micronaut.http.HttpRequest
import io.micronaut.http.HttpResponse
import io.micronaut.http.HttpStatus
import io.micronaut.http.bind.binders.TypedRequestArgumentBinder
import io.micronaut.http.client.ReactorHttpClient
import io.micronaut.http.client.exceptions.HttpClientResponseException
import io.micronaut.management.health.aggregator.RxJavaHealthAggregator
import io.micronaut.management.health.indicator.HealthIndicator
import io.micronaut.management.health.indicator.HealthResult
import io.micronaut.management.health.indicator.annotation.Liveness
import io.micronaut.management.health.indicator.annotation.Readiness
import io.micronaut.management.health.indicator.diskspace.DiskSpaceIndicator
import io.micronaut.management.health.indicator.jdbc.JdbcIndicator
import io.micronaut.runtime.server.EmbeddedServer
<<<<<<< HEAD
=======
import io.reactivex.Flowable
import io.micronaut.core.annotation.NonNull
import io.reactivex.functions.Function
>>>>>>> 06953708
import jakarta.inject.Singleton
import org.reactivestreams.Publisher
import reactor.core.publisher.Flux
import spock.lang.Specification

import javax.sql.DataSource
import java.security.Principal
import java.util.function.Function

class HealthEndpointSpec extends Specification {

    void "test the beans are available"() {
        given:
        ApplicationContext context = ApplicationContext.builder("test").build()
        context.registerSingleton(Mock(DataSource))
        context.start()

        expect:
        context.containsBean(HealthEndpoint)
        context.containsBean(DiskSpaceIndicator)
        context.containsBean(RxJavaHealthAggregator)
        context.containsBean(JdbcIndicator)

        cleanup:
        context.close()
    }

    void "test the disk space bean can be disabled"() {
        given:
        ApplicationContext context = ApplicationContext.run(['endpoints.health.disk-space.enabled': false])

        expect:
        context.containsBean(HealthEndpoint)
        !context.containsBean(DiskSpaceIndicator)
        context.containsBean(RxJavaHealthAggregator)
        !context.containsBean(JdbcIndicator)

        cleanup:
        context.close()
    }

    void "test that jdbc bean can be disabled"() {
        given:
        ApplicationContext context = ApplicationContext.run(['endpoints.health.jdbc.enabled': false])

        expect:
        context.containsBean(HealthEndpoint)
        context.containsBean(DiskSpaceIndicator)
        context.containsBean(RxJavaHealthAggregator)
        !context.containsBean(JdbcIndicator)

        cleanup:
        context.close()
    }

    void "test the beans are not available with health disabled"() {
        given:
        ApplicationContext context = ApplicationContext.run(['endpoints.health.enabled': false])

        expect:
        !context.containsBean(HealthEndpoint)
        !context.containsBean(DiskSpaceIndicator)
        !context.containsBean(RxJavaHealthAggregator)
        !context.containsBean(JdbcIndicator)

        cleanup:
        context.close()
    }

    void "test the beans are not available with all disabled"() {
        given:
        ApplicationContext context = ApplicationContext.run(['endpoints.all.enabled': false])

        expect:
        !context.containsBean(HealthEndpoint)
        !context.containsBean(DiskSpaceIndicator)
        !context.containsBean(RxJavaHealthAggregator)
        !context.containsBean(JdbcIndicator)

        cleanup:
        context.close()
    }

    void "test the beans are available with all disabled and health enabled"() {
        given:
        ApplicationContext context = ApplicationContext.run(['endpoints.all.enabled': false, 'endpoints.health.enabled': true])

        context.start()

        expect:
        context.containsBean(HealthEndpoint)
        context.containsBean(DiskSpaceIndicator)
        context.containsBean(RxJavaHealthAggregator)
        !context.containsBean(JdbcIndicator)

        cleanup:
        context.close()
    }

    void "test health endpoint"() {
        given:
        EmbeddedServer embeddedServer = ApplicationContext.run(EmbeddedServer, [
                'spec.name': getClass().simpleName,
                'micronaut.application.name': 'foo',
                'endpoints.health.sensitive': false,
                'datasources.one.url': 'jdbc:h2:mem:oneDb;MVCC=TRUE;LOCK_TIMEOUT=10000;DB_CLOSE_ON_EXIT=FALSE',
                'datasources.two.url': 'jdbc:h2:mem:twoDb;MVCC=TRUE;LOCK_TIMEOUT=10000;DB_CLOSE_ON_EXIT=FALSE'
        ])
        URL server = embeddedServer.getURL()
        ReactorHttpClient rxClient = embeddedServer.applicationContext.createBean(ReactorHttpClient, server)

        when:
        def response = rxClient.exchange("/health", Map).blockFirst()
        Map result = response.body()


        then:
        response.code() == HttpStatus.OK.code
        result.status == "UP"
        result.details
        result.details.diskSpace.status == "UP"
        result.details.diskSpace.details.free > 0
        result.details.diskSpace.details.total > 0
        result.details.diskSpace.details.threshold == 1024L * 1024L * 10
        result.details.jdbc.status == "UP"
        result.details.jdbc.details."jdbc:h2:mem:oneDb".status == "UP"
        result.details.jdbc.details."jdbc:h2:mem:oneDb".details.database == "H2"
        result.details.jdbc.details."jdbc:h2:mem:oneDb".details.version == "1.4.199 (2019-03-13)"
        result.details.jdbc.details."jdbc:h2:mem:twoDb".status == "UP"
        result.details.jdbc.details."jdbc:h2:mem:twoDb".details.database == "H2"
        result.details.jdbc.details."jdbc:h2:mem:twoDb".details.version == "1.4.199 (2019-03-13)"
        result.details.service.status == "UP"

        cleanup:
        embeddedServer.close()
    }

    void "test health endpoint with a high diskspace threshold"() {
        given:
        EmbeddedServer embeddedServer = ApplicationContext.run(EmbeddedServer, [
                'spec.name': getClass().simpleName,
                'endpoints.health.sensitive': false,
                'endpoints.health.disk-space.threshold': '9999GB'])
        URL server = embeddedServer.getURL()
        ReactorHttpClient rxClient = embeddedServer.applicationContext.createBean(ReactorHttpClient, server)

        when:
        def response = rxClient.exchange("/health", HealthResult)
                                .onErrorResumeNext(new Function<Throwable, Publisher<? extends HttpResponse<HealthResult>>>() {
            @Override
            Publisher<? extends HttpResponse<HealthResult>> apply(@NonNull Throwable throwable) throws Exception {

                def rsp = ((HttpClientResponseException) throwable).response
                rsp.getBody(HealthResult)
                return Flux.just(rsp)
            }
        }).blockFirst()
        HealthResult result = response.getBody(HealthResult).get()

        then:
        response.code() == HttpStatus.SERVICE_UNAVAILABLE.code
        result.status == HealthStatus.DOWN
        result.details
        result.details.diskSpace.status == "DOWN"
        result.details.diskSpace.details.error.startsWith("Free disk space below threshold.")

        cleanup:
        embeddedServer.close()
    }

    void "test health endpoint with custom DOWN mapping"() {
        given:
        EmbeddedServer embeddedServer = ApplicationContext.run(EmbeddedServer, [
                'spec.name': getClass().simpleName,
                'endpoints.health.sensitive': false,
                'endpoints.health.status.http-mapping.DOWN': 200,
                'endpoints.health.disk-space.threshold': '9999GB'])
        URL server = embeddedServer.getURL()
        ReactorHttpClient rxClient = embeddedServer.applicationContext.createBean(ReactorHttpClient, server)

        when:
        def response = rxClient.exchange("/health", HealthResult)
                                .blockFirst()
        HealthResult result = response.body()

        then:
        response.code() == HttpStatus.OK.code
        result.status == HealthStatus.DOWN
        result.details
        result.details.diskSpace.status == "DOWN"
        result.details.diskSpace.details.error.startsWith("Free disk space below threshold.")

        cleanup:
        embeddedServer.close()
    }

    void "test health endpoint with a non response jdbc datasource"() {
        given:
        EmbeddedServer embeddedServer = ApplicationContext.run(EmbeddedServer, [
                'spec.name': getClass().simpleName,
                'endpoints.health.sensitive': false,
                'datasources.one.url': 'jdbc:h2:mem:oneDb;MVCC=TRUE;LOCK_TIMEOUT=10000;DB_CLOSE_ON_EXIT=FALSE',
                'datasources.two.url': 'jdbc:mysql://localhost:59654/foo'
        ])
        URL server = embeddedServer.getURL()
        ReactorHttpClient rxClient = embeddedServer.applicationContext.createBean(ReactorHttpClient, server)

        when:
        def response = rxClient.exchange("/health", Map).onErrorResumeNext(new Function<Throwable, Publisher<? extends HttpResponse<HealthResult>>>() {
            @Override
            Publisher<? extends HttpResponse<HealthResult>> apply(@NonNull Throwable throwable) throws Exception {

                def rsp = ((HttpClientResponseException) throwable).response
                rsp.getBody(Map)
                return Flux.just(rsp)
            }
        }).blockFirst()
        Map result = response.getBody(Map).get()

        then:
        response.code() == HttpStatus.SERVICE_UNAVAILABLE.code
        result.status == "DOWN"
        result.details
        result.details.jdbc.status == "DOWN"
        result.details.jdbc.details."jdbc:mysql://localhost:59654/foo".status == "DOWN"
        result.details.jdbc.details."jdbc:mysql://localhost:59654/foo".details.error.startsWith("com.mysql.cj.jdbc.exceptions.CommunicationsException")
        result.details.jdbc.details."jdbc:h2:mem:oneDb".status == "UP"

        cleanup:
        embeddedServer?.close()

    }

    void "test /health/liveness endpoint"() {
        given:
        EmbeddedServer embeddedServer = ApplicationContext.run(EmbeddedServer, [
                'spec.name': getClass().simpleName,
                'endpoints.health.sensitive': false,
        ])
        URL server = embeddedServer.getURL()
        ReactorHttpClient rxClient = embeddedServer.applicationContext.createBean(ReactorHttpClient, server)
        embeddedServer.applicationContext.createBean(TestLivenessHealthIndicator.class)

        when:
        def response = rxClient.exchange("/health/liveness", Map).blockFirst()
        Map result = response.body()

        then:
        response.code() == HttpStatus.OK.code
        result.status == "UP"
        result.details
        result.details.liveness.status == "UP"

        cleanup:
        embeddedServer.close()
    }

    void "test /health/readiness endpoint"() {
        given:
        EmbeddedServer embeddedServer = ApplicationContext.run(EmbeddedServer, [
                'micronaut.application.name': 'foo',
                'spec.name': getClass().simpleName,
                'endpoints.health.sensitive': false,
        ])
        URL server = embeddedServer.getURL()
        ReactorHttpClient rxClient = embeddedServer.applicationContext.createBean(ReactorHttpClient, server)
        embeddedServer.applicationContext.createBean(TestReadinessHealthIndicator.class)

        when:
        def response = rxClient.exchange("/health/readiness", Map).blockFirst()
        Map result = response.body()

        then:
        response.code() == HttpStatus.OK.code
        result.status == "UP"
        result.details
        result.details.readiness.status == "UP"
        result.details.service.status == "UP"

        cleanup:
        embeddedServer.close()
    }

    void "test /health/readiness endpoint - no app name"() {
        given:
        EmbeddedServer embeddedServer = ApplicationContext.run(EmbeddedServer, [
                'spec.name': getClass().simpleName,
                'endpoints.health.sensitive': false,
        ])
        URL server = embeddedServer.getURL()
        ReactorHttpClient rxClient = embeddedServer.applicationContext.createBean(ReactorHttpClient, server)
        embeddedServer.applicationContext.createBean(TestReadinessHealthIndicator.class)

        when:
        def response = rxClient.exchange("/health/readiness", Map).blockFirst()
        Map result = response.body()

        then:
        response.code() == HttpStatus.OK.code
        result.status == "UP"
        result.details
        result.details.readiness.status == "UP"
        result.details.service.status == "UP"

        cleanup:
        embeddedServer.close()
    }

    void "test health/liveness DOWN status means HttpStatus.SERVICE_UNAVAILABLE by default"() {
        given:
        EmbeddedServer embeddedServer = ApplicationContext.run(EmbeddedServer, [
                'spec.name': getClass().simpleName,
                'indicator.name': 'TestLivenessDown',
                'endpoints.health.sensitive': false
        ])
        URL server = embeddedServer.getURL()
        ReactorHttpClient rxClient = embeddedServer.applicationContext.createBean(ReactorHttpClient, server)

        when:
        def response = rxClient.exchange("/health/liveness", HealthResult)
                .onErrorResumeNext(new Function<Throwable, Publisher<? extends HttpResponse<HealthResult>>>() {
                    @Override
                    Publisher<? extends HttpResponse<HealthResult>> apply(@NonNull Throwable throwable) throws Exception {

                        def rsp = ((HttpClientResponseException) throwable).response
                        rsp.getBody(HealthResult)
                        return Flux.just(rsp)
                    }
                }).blockFirst()
        HealthResult result = response.getBody(HealthResult).get()

        then:
        response.code() == HttpStatus.SERVICE_UNAVAILABLE.code
        result.status == HealthStatus.DOWN

        cleanup:
        embeddedServer.close()
    }

    void "test health/readiness DOWN status means HttpStatus.SERVICE_UNAVAILABLE by default"() {
        given:
        EmbeddedServer embeddedServer = ApplicationContext.run(EmbeddedServer, [
                'spec.name': getClass().simpleName,
                'indicator.name': 'TestReadinessDown',
                'endpoints.health.sensitive': false
        ])
        URL server = embeddedServer.getURL()
        ReactorHttpClient rxClient = embeddedServer.applicationContext.createBean(ReactorHttpClient, server)

        when:
        def response = rxClient.exchange("/health/readiness", HealthResult)
                .onErrorResumeNext(new Function<Throwable, Publisher<? extends HttpResponse<HealthResult>>>() {
                    @Override
                    Publisher<? extends HttpResponse<HealthResult>> apply(@NonNull Throwable throwable) throws Exception {

                        def rsp = ((HttpClientResponseException) throwable).response
                        rsp.getBody(HealthResult)
                        return Flux.just(rsp)
                    }
                }).blockFirst()
        HealthResult result = response.getBody(HealthResult).get()

        then:
        response.code() == HttpStatus.SERVICE_UNAVAILABLE.code
        result.status == HealthStatus.DOWN

        cleanup:
        embeddedServer.close()
    }

    void "test health/readiness endpoint with custom DOWN mapping"() {
        given:
        EmbeddedServer embeddedServer = ApplicationContext.run(EmbeddedServer, [
                'spec.name': getClass().simpleName,
                'indicator.name': 'TestReadinessDown',
                'endpoints.health.sensitive': false,
                'endpoints.health.status.http-mapping.DOWN': 200
        ])
        URL server = embeddedServer.getURL()
        ReactorHttpClient rxClient = embeddedServer.applicationContext.createBean(ReactorHttpClient, server)

        when:
        def response = rxClient.exchange("/health/readiness", HealthResult)
                .blockFirst()
        HealthResult result = response.body()

        then:
        response.code() == HttpStatus.OK.code
        result.status == HealthStatus.DOWN

        cleanup:
        embeddedServer.close()
    }

    void "test health/liveness endpoint with custom DOWN mapping"() {
        given:
        EmbeddedServer embeddedServer = ApplicationContext.run(EmbeddedServer, [
                'spec.name': getClass().simpleName,
                'indicator.name': 'TestLivenessDown',
                'endpoints.health.sensitive': false,
                'endpoints.health.status.http-mapping.DOWN': 200
        ])
        URL server = embeddedServer.getURL()
        ReactorHttpClient rxClient = embeddedServer.applicationContext.createBean(ReactorHttpClient, server)

        when:
        def response = rxClient.exchange("/health/liveness", HealthResult)
                .blockFirst()
        HealthResult result = response.body()

        then:
        response.code() == HttpStatus.OK.code
        result.status == HealthStatus.DOWN

        cleanup:
        embeddedServer.close()
    }

    @Singleton
    @Requires(property = 'spec.name', value = 'HealthEndpointSpec')
    static class TestPrincipalBinder implements TypedRequestArgumentBinder<Principal> {

        @Override
        Argument<Principal> argumentType() {
            return Argument.of(Principal)
        }

        @Override
        BindingResult<Principal> bind(ArgumentConversionContext<Principal> context, HttpRequest<?> source) {
            return new BindingResult<Principal>() {
                @Override
                Optional<Principal> getValue() {
                    Optional.of(new Principal() {

                        @Override
                        String getName() {
                            return "Test class"
                        }
                    })
                }
            }
        }
    }

    @Singleton
    @Readiness
    static class TestReadinessHealthIndicator implements HealthIndicator {
        @Override
        Publisher<HealthResult> getResult() {
            return Flux.just(HealthResult.builder('readiness').status(HealthStatus.UP).build())
        }
    }

    @Singleton
    @Liveness
    static class TestLivenessHealthIndicator implements HealthIndicator {
        @Override
        Publisher<HealthResult> getResult() {
            return Flux.just(HealthResult.builder('liveness').status(HealthStatus.UP).build())
        }
    }

    @Singleton
    @Liveness
    @Requires(property = 'indicator.name', value = 'TestLivenessDown')
    static class TestLivenessDownHealthIndicator implements HealthIndicator {
        @Override
        Publisher<HealthResult> getResult() {
            return Flux.just(HealthResult.builder('liveness').status(HealthStatus.DOWN).build())
        }
    }
    @Singleton
    @Readiness
    @Requires(property = 'indicator.name', value = 'TestReadinessDown')
    static class TestReadinessDownHealthIndicator implements HealthIndicator {
        @Override
        Publisher<HealthResult> getResult() {
            return Flux.just(HealthResult.builder('readiness').status(HealthStatus.DOWN).build())
        }
    }
}<|MERGE_RESOLUTION|>--- conflicted
+++ resolved
@@ -17,12 +17,10 @@
 
 import io.micronaut.context.ApplicationContext
 import io.micronaut.context.annotation.Requires
-import io.micronaut.core.annotation.NonNull
 import io.micronaut.core.convert.ArgumentConversionContext
 import io.micronaut.core.type.Argument
 import io.micronaut.health.HealthStatus
 import io.micronaut.http.HttpRequest
-import io.micronaut.http.HttpResponse
 import io.micronaut.http.HttpStatus
 import io.micronaut.http.bind.binders.TypedRequestArgumentBinder
 import io.micronaut.http.client.ReactorHttpClient
@@ -35,12 +33,6 @@
 import io.micronaut.management.health.indicator.diskspace.DiskSpaceIndicator
 import io.micronaut.management.health.indicator.jdbc.JdbcIndicator
 import io.micronaut.runtime.server.EmbeddedServer
-<<<<<<< HEAD
-=======
-import io.reactivex.Flowable
-import io.micronaut.core.annotation.NonNull
-import io.reactivex.functions.Function
->>>>>>> 06953708
 import jakarta.inject.Singleton
 import org.reactivestreams.Publisher
 import reactor.core.publisher.Flux
@@ -48,7 +40,6 @@
 
 import javax.sql.DataSource
 import java.security.Principal
-import java.util.function.Function
 
 class HealthEndpointSpec extends Specification {
 
@@ -189,14 +180,10 @@
 
         when:
         def response = rxClient.exchange("/health", HealthResult)
-                                .onErrorResumeNext(new Function<Throwable, Publisher<? extends HttpResponse<HealthResult>>>() {
-            @Override
-            Publisher<? extends HttpResponse<HealthResult>> apply(@NonNull Throwable throwable) throws Exception {
-
-                def rsp = ((HttpClientResponseException) throwable).response
-                rsp.getBody(HealthResult)
-                return Flux.just(rsp)
-            }
+                                .onErrorResume(throwable -> {
+                                    def rsp = ((HttpClientResponseException) throwable).response
+                                    rsp.getBody(HealthResult)
+                                    return Flux.just(rsp)
         }).blockFirst()
         HealthResult result = response.getBody(HealthResult).get()
 
@@ -249,14 +236,10 @@
         ReactorHttpClient rxClient = embeddedServer.applicationContext.createBean(ReactorHttpClient, server)
 
         when:
-        def response = rxClient.exchange("/health", Map).onErrorResumeNext(new Function<Throwable, Publisher<? extends HttpResponse<HealthResult>>>() {
-            @Override
-            Publisher<? extends HttpResponse<HealthResult>> apply(@NonNull Throwable throwable) throws Exception {
-
+        def response = rxClient.exchange("/health", Map).onErrorResume(throwable -> {
                 def rsp = ((HttpClientResponseException) throwable).response
                 rsp.getBody(Map)
                 return Flux.just(rsp)
-            }
         }).blockFirst()
         Map result = response.getBody(Map).get()
 
@@ -361,14 +344,10 @@
 
         when:
         def response = rxClient.exchange("/health/liveness", HealthResult)
-                .onErrorResumeNext(new Function<Throwable, Publisher<? extends HttpResponse<HealthResult>>>() {
-                    @Override
-                    Publisher<? extends HttpResponse<HealthResult>> apply(@NonNull Throwable throwable) throws Exception {
-
+                .onErrorResume(throwable -> {
                         def rsp = ((HttpClientResponseException) throwable).response
                         rsp.getBody(HealthResult)
                         return Flux.just(rsp)
-                    }
                 }).blockFirst()
         HealthResult result = response.getBody(HealthResult).get()
 
@@ -392,14 +371,10 @@
 
         when:
         def response = rxClient.exchange("/health/readiness", HealthResult)
-                .onErrorResumeNext(new Function<Throwable, Publisher<? extends HttpResponse<HealthResult>>>() {
-                    @Override
-                    Publisher<? extends HttpResponse<HealthResult>> apply(@NonNull Throwable throwable) throws Exception {
-
+                .onErrorResume(throwable -> {
                         def rsp = ((HttpClientResponseException) throwable).response
                         rsp.getBody(HealthResult)
                         return Flux.just(rsp)
-                    }
                 }).blockFirst()
         HealthResult result = response.getBody(HealthResult).get()
 
