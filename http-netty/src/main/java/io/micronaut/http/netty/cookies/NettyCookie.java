--- conflicted
+++ resolved
@@ -15,18 +15,13 @@
  */
 package io.micronaut.http.netty.cookies;
 
+import edu.umd.cs.findbugs.annotations.Nullable;
 import io.micronaut.core.annotation.Internal;
 import io.micronaut.http.cookie.Cookie;
 import io.micronaut.http.cookie.SameSite;
 import io.netty.handler.codec.http.cookie.DefaultCookie;
 
-<<<<<<< HEAD
 import edu.umd.cs.findbugs.annotations.NonNull;
-=======
-import javax.annotation.Nonnull;
-import javax.annotation.Nullable;
-
->>>>>>> bd51d335
 import java.util.Objects;
 import java.util.Optional;
 
@@ -108,9 +103,6 @@
     }
 
     @Override
-<<<<<<< HEAD
-    public @NonNull Cookie value(@NonNull String value) {
-=======
     public Optional<SameSite> getSameSite() {
         if (nettyCookie instanceof io.netty.handler.codec.http.cookie.DefaultCookie) {
             io.netty.handler.codec.http.cookie.CookieHeaderNames.SameSite sameSite = ((io.netty.handler.codec.http.cookie.DefaultCookie) nettyCookie).sameSite();
@@ -122,7 +114,7 @@
     }
 
     @Override
-    public @Nonnull Cookie sameSite(@Nullable SameSite sameSite) {
+    public @NonNull Cookie sameSite(@Nullable SameSite sameSite) {
         if (nettyCookie instanceof io.netty.handler.codec.http.cookie.DefaultCookie) {
             ((io.netty.handler.codec.http.cookie.DefaultCookie) nettyCookie).setSameSite(sameSite == null ? null : io.netty.handler.codec.http.cookie.CookieHeaderNames.SameSite.valueOf(sameSite.name()));
         }
@@ -130,8 +122,7 @@
     }
 
     @Override
-    public @Nonnull Cookie value(@Nonnull String value) {
->>>>>>> bd51d335
+    public @NonNull Cookie value(@NonNull String value) {
         nettyCookie.setValue(value);
         return this;
     }
