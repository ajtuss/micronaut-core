/*
 * Copyright 2017-2019 original authors
 *
 * Licensed under the Apache License, Version 2.0 (the "License");
 * you may not use this file except in compliance with the License.
 * You may obtain a copy of the License at
 *
 * http://www.apache.org/licenses/LICENSE-2.0
 *
 * Unless required by applicable law or agreed to in writing, software
 * distributed under the License is distributed on an "AS IS" BASIS,
 * WITHOUT WARRANTIES OR CONDITIONS OF ANY KIND, either express or implied.
 * See the License for the specific language governing permissions and
 * limitations under the License.
 */
package io.micronaut.ast.groovy.visitor;

import io.micronaut.ast.groovy.annotation.GroovyAnnotationMetadataBuilder;
import io.micronaut.ast.groovy.utils.AstAnnotationUtils;
import io.micronaut.ast.groovy.utils.AstClassUtils;
import io.micronaut.ast.groovy.utils.AstGenericUtils;
import io.micronaut.ast.groovy.utils.PublicMethodVisitor;
import io.micronaut.core.annotation.AnnotationMetadata;
import io.micronaut.core.naming.NameUtils;
import io.micronaut.core.util.CollectionUtils;
import io.micronaut.inject.ast.ClassElement;
import io.micronaut.inject.ast.ConstructorElement;
import io.micronaut.inject.ast.MethodElement;
import io.micronaut.inject.ast.PropertyElement;
import org.codehaus.groovy.ast.*;
import org.codehaus.groovy.ast.stmt.BlockStatement;
import org.codehaus.groovy.control.SourceUnit;

import javax.annotation.Nonnull;
import javax.inject.Inject;
import java.lang.reflect.Modifier;
import java.util.*;

import static org.codehaus.groovy.ast.ClassHelper.makeCached;

/**
 * A class element returning data from a {@link ClassNode}.
 *
 * @author James Kleeh
 * @since 1.0
 */
public class GroovyClassElement extends AbstractGroovyElement implements ClassElement {

    private final ClassNode classNode;
    private Map<String, Map<String, ClassNode>> genericInfo;

    /**
     * @param sourceUnit         The source unit
     * @param classNode          The {@link ClassNode}
     * @param annotationMetadata The annotation metadata
     */
    GroovyClassElement(SourceUnit sourceUnit, ClassNode classNode, AnnotationMetadata annotationMetadata) {
<<<<<<< HEAD
        super(sourceUnit, classNode, annotationMetadata);
=======
        this(sourceUnit, classNode, annotationMetadata, null);
    }

    /**
     * @param sourceUnit         The source unit
     * @param classNode          The {@link ClassNode}
     * @param annotationMetadata The annotation metadata
     * @param genericInfo        The generic info
     */
    GroovyClassElement(SourceUnit sourceUnit, ClassNode classNode, AnnotationMetadata annotationMetadata, Map<String, Map<String, ClassNode>> genericInfo) {
        super(classNode, annotationMetadata);
>>>>>>> 505ee597
        this.classNode = classNode;
        this.sourceUnit = sourceUnit;
        this.genericInfo = genericInfo;
    }

    @Override
    public boolean isPrimitive() {
        return ClassHelper.isPrimitiveType(classNode) || (classNode.isArray() && ClassHelper.isPrimitiveType(classNode.getComponentType()));
    }

    @Override
    public Optional<ClassElement> getSuperType() {
        final ClassNode superClass = classNode.getSuperClass();
        if (superClass != null && !superClass.equals(ClassHelper.OBJECT_TYPE)) {
            return Optional.of(
                    new GroovyClassElement(
                            sourceUnit,
                            superClass,
                            AstAnnotationUtils.getAnnotationMetadata(sourceUnit, superClass)
                    )
            );
        }
        return Optional.empty();
    }

    @Nonnull
    @Override
    public Optional<ConstructorElement> getPrimaryConstructor() {
        return Optional.ofNullable(findConcreteConstructor(classNode.getDeclaredConstructors())).map(constructorNode -> {
            final AnnotationMetadata annotationMetadata = AstAnnotationUtils.getAnnotationMetadata(sourceUnit, constructorNode);
            return new GroovyConstructorElement(this, sourceUnit, constructorNode, annotationMetadata);
        });
    }

    /**
     * Builds and returns the generic type information.
     *
     * @return The generic type info
     */
    public Map<String, Map<String, ClassNode>> getGenericTypeInfo() {
        if (genericInfo == null) {
            genericInfo = AstGenericUtils.buildAllGenericElementInfo(classNode, new GroovyVisitorContext(sourceUnit));
        }
        return genericInfo;
    }

    @Nonnull
    @Override
    public Map<String, ClassElement> getTypeArguments(@Nonnull String type) {
        if (type != null) {
            Map<String, Map<String, Object>> allData = AstGenericUtils.buildAllGenericTypeInfo(classNode);

            Map<String, Object> forType = allData.get(type);
            if (forType != null) {
                GroovyVisitorContext context = new GroovyVisitorContext(sourceUnit);
                Map<String, ClassElement> typeArgs = new LinkedHashMap<>(forType.size());
                for (Map.Entry<String, Object> entry : forType.entrySet()) {
                    Object v = entry.getValue();
                    ClassElement ce;
                    if (v instanceof Class) {
                        ClassNode cn = makeCached(((Class) v));
                        ce = new GroovyClassElement(sourceUnit, cn, AstAnnotationUtils.getAnnotationMetadata(
                                sourceUnit,
                                cn
                        ));
                    } else {
                        ce = v != null ? context.getClassElement(v.toString()).orElse(null) : null;
                    }
                    if (ce == null) {
                        return Collections.emptyMap();
                    } else {
                        typeArgs.put(entry.getKey(), ce);
                    }
                }
                return Collections.unmodifiableMap(typeArgs);
            }

        }
        return Collections.emptyMap();
    }

    @Override
    public @Nonnull
    Map<String, ClassElement> getTypeArguments() {
        Map<String, Map<String, ClassNode>> genericInfo = getGenericTypeInfo();
        Map<String, ClassNode> info = genericInfo.get(classNode.getName());
        if (info != null) {
            GenericsType[] genericsTypes = classNode.getGenericsTypes();
            if (genericsTypes != null) {
                Map<String, ClassElement> typeArgumentMap = new HashMap<>(genericsTypes.length);
                for (GenericsType gt : genericsTypes) {
                    String name = gt.getName();
                    ClassNode cn = info.get(name);
                    while (cn != null && cn.isGenericsPlaceHolder()) {
                        name = cn.getUnresolvedName();
                        cn = info.get(name);
                    }

                    if (cn != null) {
                        typeArgumentMap.put(name, new GroovyClassElement(
                                sourceUnit,
                                cn,
                                AstAnnotationUtils.getAnnotationMetadata(sourceUnit, cn)
                        ));
                    }
                }
                if (CollectionUtils.isNotEmpty(typeArgumentMap)) {
                    return typeArgumentMap;
                }
            }
        }
        Map<String, ClassNode> spec = AstGenericUtils.createGenericsSpec(classNode);
        if (!spec.isEmpty()) {
            Map<String, ClassElement> map = new LinkedHashMap<>(spec.size());
            for (Map.Entry<String, ClassNode> entry : spec.entrySet()) {
                ClassNode cn = entry.getValue();
                GroovyClassElement classElement;
                if (cn.isEnum()) {
                    classElement = new GroovyEnumElement(sourceUnit, cn, AstAnnotationUtils.getAnnotationMetadata(sourceUnit, cn));
                } else {
                    classElement = new GroovyClassElement(sourceUnit, cn, AstAnnotationUtils.getAnnotationMetadata(sourceUnit, cn));
                }
                map.put(entry.getKey(), classElement);
            }
            return Collections.unmodifiableMap(map);
        }
        return Collections.emptyMap();
    }

    @Override
    public List<PropertyElement> getBeanProperties() {
        List<PropertyNode> propertyNodes = classNode.getProperties();
        List<PropertyElement> propertyElements = new ArrayList<>();
        Set<String> groovyProps = new HashSet<>();
        for (PropertyNode propertyNode : propertyNodes) {
            if (propertyNode.isPublic() && !propertyNode.isStatic()) {
                groovyProps.add(propertyNode.getName());
                GroovyPropertyElement groovyPropertyElement = new GroovyPropertyElement(
                        sourceUnit,
                        this,
                        propertyNode.getField(),
                        AstAnnotationUtils.getAnnotationMetadata(sourceUnit, propertyNode.getField()),
                        new GroovyClassElement(sourceUnit, propertyNode.getType(),
                                AnnotationMetadata.EMPTY_METADATA),
                        propertyNode.getName(),
                        false,
                        propertyNode
                );
                propertyElements.add(groovyPropertyElement);
            }
        }
        Map<String, GetterAndSetter> props = new LinkedHashMap<>();
        ClassNode classNode = this.classNode;
        while (classNode != null && !classNode.equals(ClassHelper.OBJECT_TYPE)) {

            classNode.visitContents(
                    new PublicMethodVisitor(null) {

                        @Override
                        protected boolean isAcceptable(MethodNode node) {
                            boolean validModifiers = node.isPublic() && !node.isStatic() && !node.isSynthetic() && !node.isAbstract();
                            if (validModifiers) {
                                String methodName = node.getName();
                                if (methodName.contains("$")) {
                                    return false;
                                }

                                if (NameUtils.isGetterName(methodName) && node.getParameters().length == 0) {
                                    return true;
                                } else {
                                    return NameUtils.isSetterName(methodName) && node.getParameters().length == 1;
                                }
                            }
                            return validModifiers;
                        }

                        @Override
                        public void accept(ClassNode classNode, MethodNode node) {
                            String methodName = node.getName();
                            final ClassNode declaringTypeElement = node.getDeclaringClass();
                            if (NameUtils.isGetterName(methodName) && node.getParameters().length == 0) {
                                String propertyName = NameUtils.getPropertyNameForGetter(methodName);
                                if (groovyProps.contains(propertyName)) {
                                    return;
                                }
                                ClassNode returnTypeNode = node.getReturnType();
                                ClassElement getterReturnType;
                                if (returnTypeNode.isGenericsPlaceHolder()) {
                                    final String placeHolderName = returnTypeNode.getUnresolvedName();
                                    final ClassElement classElement = getTypeArguments().get(placeHolderName);
                                    if (classElement != null) {
                                        getterReturnType = classElement;
                                    } else {
                                        getterReturnType = new GroovyClassElement(sourceUnit, returnTypeNode, AnnotationMetadata.EMPTY_METADATA);
                                    }
                                } else {
                                    getterReturnType = new GroovyClassElement(sourceUnit, returnTypeNode, AnnotationMetadata.EMPTY_METADATA);
                                }

                                GetterAndSetter getterAndSetter = props.computeIfAbsent(propertyName, GetterAndSetter::new);
                                configureDeclaringType(declaringTypeElement, getterAndSetter);
                                getterAndSetter.type = getterReturnType;
                                getterAndSetter.getter = node;
                                if (getterAndSetter.setter != null) {
                                    ClassNode typeMirror = getterAndSetter.setter.getParameters()[0].getType();
                                    ClassElement setterParameterType = new GroovyClassElement(sourceUnit, typeMirror, AnnotationMetadata.EMPTY_METADATA);
                                    if (!setterParameterType.getName().equals(getterReturnType.getName())) {
                                        getterAndSetter.setter = null; // not a compatible setter
                                    }
                                }
                            } else if (NameUtils.isSetterName(methodName) && node.getParameters().length == 1) {
                                String propertyName = NameUtils.getPropertyNameForSetter(methodName);
                                if (groovyProps.contains(propertyName)) {
                                    return;
                                }
                                ClassNode typeMirror = node.getParameters()[0].getType();
                                ClassElement setterParameterType = new GroovyClassElement(sourceUnit, typeMirror, AnnotationMetadata.EMPTY_METADATA);

                                GetterAndSetter getterAndSetter = props.computeIfAbsent(propertyName, GetterAndSetter::new);
                                configureDeclaringType(declaringTypeElement, getterAndSetter);
                                ClassElement propertyType = getterAndSetter.type;
                                if (propertyType != null) {
                                    if (propertyType.getName().equals(setterParameterType.getName())) {
                                        getterAndSetter.setter = node;
                                    }
                                } else {
                                    getterAndSetter.setter = node;
                                }
                            }
                        }

                        private void configureDeclaringType(ClassNode declaringTypeElement, GetterAndSetter beanPropertyData) {
                            if (beanPropertyData.declaringType == null && !GroovyClassElement.this.classNode.equals(declaringTypeElement)) {
                                beanPropertyData.declaringType = new GroovyClassElement(
                                        sourceUnit,
                                        declaringTypeElement,
                                        AstAnnotationUtils.getAnnotationMetadata(sourceUnit, declaringTypeElement)
                                );
                            }
                        }
                    });
            classNode = classNode.getSuperClass();
        }
        if (!props.isEmpty()) {
            GroovyClassElement thisElement = this;
            for (Map.Entry<String, GetterAndSetter> entry : props.entrySet()) {
                String propertyName = entry.getKey();
                GetterAndSetter value = entry.getValue();
                if (value.getter != null) {

                    final AnnotationMetadata annotationMetadata;
                    final GroovyAnnotationMetadataBuilder groovyAnnotationMetadataBuilder = new GroovyAnnotationMetadataBuilder(sourceUnit);
                    final FieldNode field = this.classNode.getField(propertyName);
                    if (field != null) {
                        annotationMetadata = AstAnnotationUtils.getAnnotationMetadata(sourceUnit, field, value.getter);
                    } else {
                        annotationMetadata = groovyAnnotationMetadataBuilder.buildForMethod(value.getter);
                    }
                    GroovyPropertyElement propertyElement = new GroovyPropertyElement(
                            sourceUnit,
                            value.declaringType == null ? this : value.declaringType,
                            value.getter,
                            annotationMetadata,
                            value.type,
                            propertyName,
                            value.setter == null,
                            value.getter) {
                        @Override
                        public Optional<MethodElement> getWriteMethod() {
                            if (value.setter != null) {
                                return Optional.of(new GroovyMethodElement(
                                        thisElement,
                                        sourceUnit,
                                        value.setter,
                                        groovyAnnotationMetadataBuilder.buildForMethod(value.setter)
                                ));
                            }
                            return Optional.empty();
                        }

                        @Override
                        public Optional<MethodElement> getReadMethod() {
                            return Optional.of(new GroovyMethodElement(thisElement, sourceUnit, value.getter, annotationMetadata));
                        }
                    };
                    propertyElements.add(propertyElement);
                }
            }
        }
        return Collections.unmodifiableList(propertyElements);
    }

    @Override
    public boolean isArray() {
        return classNode.isArray();
    }

    @Override
    public String toString() {
        return classNode.getName();
    }

    @Override
    public String getName() {
        if (isArray()) {
            return classNode.getComponentType().getName();
        } else {
            return classNode.getName();
        }
    }

    @Override
    public boolean isAbstract() {
        return classNode.isAbstract();
    }

    @Override
    public boolean isStatic() {
        return classNode.isStaticClass();
    }

    @Override
    public boolean isPublic() {
        return classNode.isSyntheticPublic() || Modifier.isPublic(classNode.getModifiers());
    }

    @Override
    public boolean isPrivate() {
        return Modifier.isPrivate(classNode.getModifiers());
    }

    @Override
    public boolean isFinal() {
        return Modifier.isFinal(classNode.getModifiers());
    }

    @Override
    public boolean isProtected() {
        return Modifier.isProtected(classNode.getModifiers());
    }

    @Override
    public Object getNativeType() {
        return classNode;
    }

    @Override
    public boolean isAssignable(String type) {
        return AstClassUtils.isSubclassOfOrImplementsInterface(classNode, type);
    }

    private ConstructorNode findConcreteConstructor(List<ConstructorNode> constructors) {
        if (CollectionUtils.isEmpty(constructors)) {
            return new ConstructorNode(Modifier.PUBLIC, new BlockStatement()); // empty default constructor
        }
        List<ConstructorNode> nonPrivateConstructors = findNonPrivateConstructors(constructors);

        ConstructorNode constructorNode;
        if (nonPrivateConstructors.size() == 1) {
            constructorNode = nonPrivateConstructors.get(0);
        } else {
            constructorNode = nonPrivateConstructors.stream().filter(cn -> !cn.getAnnotations(makeCached(Inject.class)).isEmpty()).findFirst().orElse(null);
            if (constructorNode == null) {
                constructorNode = nonPrivateConstructors.stream().filter(cn -> Modifier.isPublic(cn.getModifiers())).findFirst().orElse(null);
            }
        }
        return constructorNode;
    }

    private List<ConstructorNode> findNonPrivateConstructors(List<ConstructorNode> constructorNodes) {
        List<ConstructorNode> nonPrivateConstructors = new ArrayList<>(2);
        for (ConstructorNode node : constructorNodes) {
            if (!Modifier.isPrivate(node.getModifiers())) {
                nonPrivateConstructors.add(node);
            }
        }
        return nonPrivateConstructors;
    }

    /**
     * Internal holder class for getters and setters.
     */
    private class GetterAndSetter {
        ClassElement type;
        GroovyClassElement declaringType;
        MethodNode getter;
        MethodNode setter;
        final String propertyName;

        GetterAndSetter(String propertyName) {
            this.propertyName = propertyName;
        }
    }
}<|MERGE_RESOLUTION|>--- conflicted
+++ resolved
@@ -55,9 +55,6 @@
      * @param annotationMetadata The annotation metadata
      */
     GroovyClassElement(SourceUnit sourceUnit, ClassNode classNode, AnnotationMetadata annotationMetadata) {
-<<<<<<< HEAD
-        super(sourceUnit, classNode, annotationMetadata);
-=======
         this(sourceUnit, classNode, annotationMetadata, null);
     }
 
@@ -68,8 +65,7 @@
      * @param genericInfo        The generic info
      */
     GroovyClassElement(SourceUnit sourceUnit, ClassNode classNode, AnnotationMetadata annotationMetadata, Map<String, Map<String, ClassNode>> genericInfo) {
-        super(classNode, annotationMetadata);
->>>>>>> 505ee597
+        super(sourceUnit, classNode, annotationMetadata);
         this.classNode = classNode;
         this.sourceUnit = sourceUnit;
         this.genericInfo = genericInfo;
